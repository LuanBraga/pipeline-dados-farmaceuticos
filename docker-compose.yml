--- conflicted
+++ resolved
@@ -12,7 +12,6 @@
       - "5432:5432"
     volumes:
       - postgres_data:/var/lib/postgresql/data
-      - ./init-db.sql:/docker-entrypoint-initdb.d/init-db.sql
     networks:
       - data_network
     healthcheck:
@@ -40,43 +39,6 @@
       timeout: 5s
       retries: 5
 
-  keycloak:
-    image: quay.io/keycloak/keycloak:25.0.1
-    container_name: keycloak_auth_server
-<<<<<<< HEAD
-    command: start-dev
-=======
-    command: start
->>>>>>> e85b4709
-    environment:
-      KEYCLOAK_ADMIN: ${KEYCLOAK_ADMIN}
-      KEYCLOAK_ADMIN_PASSWORD: ${KEYCLOAK_ADMIN_PASSWORD}
-
-      KC_DB: postgres
-<<<<<<< HEAD
-      KC_DB_URL_HOST: postgres
-=======
-      KC_DB_URL_HOST: postgres # Nome do serviço do PostgreSQL na rede Docker
->>>>>>> e85b4709
-      KC_DB_URL_DATABASE: ${POSTGRES_DB}
-      KC_DB_USERNAME: ${POSTGRES_USER}
-      KC_DB_PASSWORD: ${POSTGRES_PASSWORD}
-      KC_DB_SCHEMA: ${KC_DB_SCHEMA}
-<<<<<<< HEAD
-      KC_HOSTNAME: ${KC_HOSTNAME}
-=======
-
-      KC_HOSTNAME: ${KC_HOSTNAME}
-      KC_HTTP_ENABLED: '${KC_HTTP_ENABLED}'
->>>>>>> e85b4709
-    ports:
-      - "8888:8080"
-    depends_on:
-      postgres:
-        condition: service_healthy
-    networks:
-      - data_network
-
 volumes:
   postgres_data:
     driver: local
